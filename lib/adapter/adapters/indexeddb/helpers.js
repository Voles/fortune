--- conflicted
+++ resolved
@@ -1,4 +1,6 @@
-<<<<<<< HEAD
+import * as arrayProxy from '../../../common/array_proxy'
+
+
 // Unfortunately, IndexedDB implementations are pretty buggy. This adapter
 // tries to work around the incomplete and buggy implementations of IE10+ and
 // iOS 8+.
@@ -7,9 +9,6 @@
 // This is for ensuring that type/ID combination is unique.
 // https://stackoverflow.com/questions/26019147
 export const idDelimiter = '##'
-=======
-import * as arrayProxy from '../../../common/array_proxy'
->>>>>>> 32718970
 
 
 export function inputRecord (type, record) {
