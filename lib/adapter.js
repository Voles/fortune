var RSVP = require('rsvp');

// Pre-defined adapters
var adapters = {
  nedb: './adapters/nedb',
  mongodb: 'fortune-mongodb',
  mysql: 'fortune-relational',
  psql: 'fortune-relational',
  postgres: 'fortune-relational',
  sqlite: 'fortune-relational'
};


/*!
 * Adapter for persistence layers. Adapters must implement a
 * private `_init` method, as well as a few methods that are
 * accessed publicly:
 *
 * ```
 * schema, model, create, update, delete, find, findMany
 * ```
 *
 * @param {Object} options
 * @constructor
 */
<<<<<<< HEAD
function Adapter (options) {
  var key;
  var methods = {};

  if (options.adapter) {
    if (typeof options.adapter === 'string' && !!adapters[options.adapter]) {
=======
function Adapter(options, inflect) {
  var key, methods = {};
  if(options.adapter) {
    if(typeof options.adapter === 'string' && !!adapters[options.adapter]) {
>>>>>>> cab77c7c
      methods = require(adapters[options.adapter]);
    } else if (typeof options.adapter === 'object') {
      methods = options.adapter;
    }
    for (key in methods) {
      this[key] = methods[key];
    }
  } else {
    throw new Error('Missing or invalid database adapter.');
  }
<<<<<<< HEAD

=======
  this.inflect = inflect;
>>>>>>> cab77c7c
  this._init(options);
}


/**
 * Constructor method.
 *
 * @api private
 */
Adapter.prototype._init = function () {};


/**
 * Transform fortune schema into a schema or model of the underlying adapter. Although this method is actually called from another module, it should not be called manually, so it is marked as private.
 *
 * @api private
 * @param {String} name the name of the resource
 * @param {Object} schema an object in the Fortune schema format
 * @param {Object} [options] optional schema options to pass to the adapter
 * @return {Object}
 */
Adapter.prototype.schema = function () {};


/**
 * Set up the underlying model. If no schema is passed, it returns an existing model. Although this method is actually called from another module, it should not be called manually, so it is marked as private.
 *
 * @api private
 * @param {String} name the name of the resource
 * @param {Object} [schema] if no schema is passed, this returns a model with the corresponding name
 * @return {Object}
 */
Adapter.prototype.model = function () {};


/**
 * Create a resource, with an optional ID.
 *
 * @param {String|Object} model either a string or the underlying model
 * @param {String} [id] the resource ID
 * @param {Object} resource a single resource in JSON API format
 * @return {Promise}
 */
Adapter.prototype.create = function () { return stubPromise(); };


/**
 * Update a resource by ID.
 *
 * @param {String|Object} model either a string or the underlying model
 * @param {String} id the resource ID
 * @param {Object} update a partial resource in JSON API format
 * @return {Promise}
 */
Adapter.prototype.update = function () { return stubPromise(); };


/**
 * Delete a resource by ID.
 *
 * @param {String|Object} model either a string or the underlying model
 * @param {String} id the resource ID
 * @return {Promise}
 */
Adapter.prototype.delete = function () { return stubPromise(); };


/**
 * Find a single resource by ID or arbitrary query.
 *
 * @param {String|Object} model if the model is a string, it looks up the model based it's name
 * @param {String|Object} query if the query is a string, then it is assumed that it's the ID
 * @return {Promise}
 */
Adapter.prototype.find = function () { return stubPromise(); };


/**
 * Find multiple resources by IDs or an arbitrary query.
 *
 * @param {String|Object} model either a string or the underlying model
 * @param {Array|Object} [query] either an array of IDs, or a query object
 * @param {Number} [limit] limit the number of resources to send back. Default: 1,000
 * @return {Promise}
 */
Adapter.prototype.findMany = function () { return stubPromise(); };


/**
 * Sometimes we need to wait for the database connection first.
 * This is a stub method that should return a promise, and it should
 * only be implemented if the need arises.
 *
 * @return {Promise}
 */
Adapter.prototype.awaitConnection = function () { return stubPromise(true); };


/**
 * Stub promise returner.
 *
 * @api private
 * @param {Boolean} silent
 * @return {Promise}
 */
function stubPromise (silent) {
  if (!silent) console.warn('Warning: method not implemented.');
  return new RSVP.Promise(function (resolve) {
    resolve();
  });
}


exports = module.exports = Adapter;
exports.adapters = adapters;<|MERGE_RESOLUTION|>--- conflicted
+++ resolved
@@ -23,19 +23,10 @@
  * @param {Object} options
  * @constructor
  */
-<<<<<<< HEAD
-function Adapter (options) {
-  var key;
-  var methods = {};
-
-  if (options.adapter) {
-    if (typeof options.adapter === 'string' && !!adapters[options.adapter]) {
-=======
 function Adapter(options, inflect) {
   var key, methods = {};
   if(options.adapter) {
     if(typeof options.adapter === 'string' && !!adapters[options.adapter]) {
->>>>>>> cab77c7c
       methods = require(adapters[options.adapter]);
     } else if (typeof options.adapter === 'object') {
       methods = options.adapter;
@@ -46,11 +37,7 @@
   } else {
     throw new Error('Missing or invalid database adapter.');
   }
-<<<<<<< HEAD
-
-=======
   this.inflect = inflect;
->>>>>>> cab77c7c
   this._init(options);
 }
 
