--- conflicted
+++ resolved
@@ -10,13 +10,8 @@
 p.intro {
   color: var(--color-literal);
   font-size: calc(1em * 9 / 5);
-<<<<<<< HEAD
-  line-height: calc(var(--line-height) * 2 / (9 / 5));
-  padding-bottom: calc(var(--line-height) * (1 / 2) / (9 / 5));
-=======
   line-height: calc(var(--line-height) / ((9 / 5) / 2));
   padding-bottom: calc(var(--line-height) * (1 / 2) / ((9 / 5) / 2));
->>>>>>> 2f3f2ae6
   margin: 0;
 }
 
