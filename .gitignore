node_modules/
data/
<<<<<<< HEAD
report/
*.log
=======
*.log
TAGS
coverage
>>>>>>> cab77c7c
<|MERGE_RESOLUTION|>--- conflicted
+++ resolved
@@ -1,10 +1,6 @@
 node_modules/
 data/
-<<<<<<< HEAD
 report/
 *.log
-=======
-*.log
 TAGS
-coverage
->>>>>>> cab77c7c
+coverage